--- conflicted
+++ resolved
@@ -409,127 +409,6 @@
                     f"This may indicate an AI model or system issue."
                 )
         
-<<<<<<< HEAD
-=======
-        return False  # No retry needed
-    
-    async def _retry_evaluation_with_alternative_prompt(self, article: Article, content_text: str, 
-                                                       original_result: AIEvaluationResult) -> Optional[Evaluation]:
-        """Retry evaluation with alternative prompt for better score diversity.
-        
-        Args:
-            article: Article to re-evaluate
-            content_text: Prepared content text
-            original_result: Original evaluation result that triggered retry
-            
-        Returns:
-            Retry evaluation result or None if failed
-        """
-        try:
-            logger.info(f"🔄 Starting retry evaluation for article {article.id}")
-            
-            # Generate alternative prompt
-            retry_prompt = self._generate_retry_evaluation_prompt(article, content_text)
-            
-            # Call Groq API with retry prompt
-            retry_ai_result = await self._call_groq_api_with_retry_settings(retry_prompt, article.id)
-            
-            if retry_ai_result:
-                # Store original evaluation ID (this would require database lookup in real implementation)
-                original_eval_id = None  # Would be retrieved from database
-                
-                # Convert to evaluation with retry metadata
-                retry_evaluation = retry_ai_result.to_evaluation(
-                    article.id,
-                    is_retry=True,
-                    original_evaluation_id=original_eval_id,
-                    retry_reason="duplicate_score_pattern"
-                )
-                
-                logger.info(
-                    f"✅ Retry evaluation completed for {article.id}: "
-                    f"Original: {original_result.quality_score}/{original_result.originality_score}/{original_result.entertainment_score}={original_result.total_score}, "
-                    f"Retry: {retry_ai_result.quality_score}/{retry_ai_result.originality_score}/{retry_ai_result.entertainment_score}={retry_ai_result.total_score}"
-                )
-                
-                return retry_evaluation
-            else:
-                logger.error(f"❌ Retry evaluation API call failed for {article.id}")
-                
-        except Exception as e:
-            logger.error(f"❌ Error in retry evaluation for {article.id}: {e}")
-        
-        return None
-    
-    def _generate_retry_evaluation_prompt(self, article: Article, content: str) -> List[Dict[str, str]]:
-        """Generate retry evaluation prompt with alternative settings.
-        
-        Args:
-            article: Article to evaluate
-            content: Prepared content text
-            
-        Returns:
-            List of messages for the retry API call
-        """
-        retry_config = self.prompt_settings.get("retry_evaluation_prompt", {})
-        system_prompt = retry_config.get("system_prompt", "")
-        user_prompt_template = retry_config.get("user_prompt_template", "")
-        
-        # Format user prompt with article data
-        user_prompt = user_prompt_template.format(
-            article_id=article.id,
-            title=article.title,
-            author=article.author,
-            content_preview=content
-        )
-        
-        return [
-            {"role": "system", "content": system_prompt},
-            {"role": "user", "content": user_prompt}
-        ]
-    
-    async def _call_groq_api_with_retry_settings(self, messages: List[Dict[str, str]], 
-                                               expected_article_id: str) -> Optional[AIEvaluationResult]:
-        """Call Groq API with retry-specific settings for better diversity.
-        
-        Args:
-            messages: List of messages for the API
-            expected_article_id: Expected article ID to validate against response
-            
-        Returns:
-            AI evaluation result or None if failed
-        """
-        max_retries = self.prompt_settings.get("rate_limit", {}).get("max_retries", 3)
-        retry_delay = self.prompt_settings.get("rate_limit", {}).get("retry_delay_seconds", 2.0)
-        
-        for attempt in range(max_retries):
-            try:
-                # Use higher temperature for retry to increase diversity
-                retry_temperature = 0.6
-                
-                # Make API call with retry settings
-                response = self.client.chat.completions.create(
-                    model=self.groq_settings.get("model", "llama3-70b-8192"),
-                    messages=messages,
-                    temperature=retry_temperature,
-                    max_tokens=self.groq_settings.get("max_tokens", 1000),
-                    top_p=0.95,  # Slightly higher for more diversity
-                    frequency_penalty=0.1,  # Add penalty to avoid repetition
-                    presence_penalty=0.1,   # Add penalty for repeated topics
-                )
-                
-                # Parse response
-                content = response.choices[0].message.content
-                return self._parse_ai_response(content, expected_article_id)
-                
-            except Exception as e:
-                logger.warning(f"Retry Groq API call failed (attempt {attempt + 1}): {e}")
-                if attempt < max_retries - 1:
-                    await asyncio.sleep(retry_delay * (2 ** attempt))
-                else:
-                    logger.error(f"Retry Groq API call failed after {max_retries} attempts")
-        
->>>>>>> a030aa1c
         return False
     
     async def _retry_evaluation_with_alternative_prompt(self, article: Article, content_text: str, 
@@ -602,19 +481,12 @@
         system_prompt = self.retry_evaluation_config.get("system_prompt", "")
         user_prompt_template = self.retry_evaluation_config.get("user_prompt_template", "")
         
-<<<<<<< HEAD
         # Format user prompt with article data including category
-=======
-        # Format user prompt with article data
->>>>>>> a030aa1c
         user_prompt = user_prompt_template.format(
             article_id=article.id,
             title=article.title,
             author=article.author,
-<<<<<<< HEAD
             category=article.category or "未分類",
-=======
->>>>>>> a030aa1c
             content_preview=content
         )
         
