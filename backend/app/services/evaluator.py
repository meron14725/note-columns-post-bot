--- conflicted
+++ resolved
@@ -618,15 +618,10 @@
                 if attempt < max_retries - 1:
                     await asyncio.sleep(retry_delay * (2**attempt))
                 else:
-<<<<<<< HEAD
                     logger.error(
                         f"Retry Groq API call failed after {max_retries} attempts"
                     )
 
-=======
-                    logger.error(f"Retry Groq API call failed after {max_retries} attempts")
-        
->>>>>>> b49569ee
         return None
 
     def get_evaluation_stats(self, evaluations: list[Evaluation]) -> dict[str, Any]:
