"""Note article scraping service."""

import asyncio
import json
import re
import time
from datetime import datetime, timedelta, timezone
from typing import List, Dict, Any, Optional
from urllib.parse import urljoin, quote

import requests
from bs4 import BeautifulSoup

from backend.app.models.article import (
    Article, 
    NoteArticleMetadata as NoteArticleData,  # エイリアスで互換性維持
    ArticleReference
)
from backend.app.utils.logger import get_logger, log_execution_time
from backend.app.utils.rate_limiter import rate_limiter
from config.config import config 

logger = get_logger(__name__)


class NoteScraper:
    """Note article scraper."""
    
    def __init__(self) -> None:
        """Initialize scraper."""
        self.config = config.urls_config  
        self.collection_settings = config.get_collection_settings()
        self.collection_urls = config.get_collection_urls()
        self.session = requests.Session()
        self.session.headers.update({
            "User-Agent": "Mozilla/5.0 (Macintosh; Intel Mac OS X 10_15_7) AppleWebKit/537.36 (KHTML, like Gecko) Chrome/134.0.0.0 Safari/537.36",
            "Accept": "application/json, text/plain, */*",
            "Accept-Language": "ja,en-US;q=0.9,en;q=0.8",
            "Sec-Ch-Ua": '"Chromium";v="134", "Not:A-Brand";v="24", "Google Chrome";v="134"',
            "Sec-Ch-Ua-Mobile": "?0",
            "Sec-Ch-Ua-Platform": '"macOS"',
        })
        self.client_code = None
        self.xsrf_token = None
        
    async def __aenter__(self):
        """Async context manager entry."""
        return self
    
    async def __aexit__(self, exc_type, exc_val, exc_tb):
        """Async context manager exit."""
        self.session.close()
    
    def _get_session_tokens(self, url: str) -> bool:
        """Get session tokens from note page.
        
        Args:
            url: Note page URL
            
        Returns:
            True if client code was successfully obtained
        """
        try:
            response = self.session.get(url)
            if response.status_code != 200:
                logger.error(f"Failed to get session page: {response.status_code}")
                return False
            
            html = response.text
            
            # Extract client code (ccd) from HTML - this is required
            ccd_match = re.search(r'ccd:\s*"([a-f0-9]{64})"', html)
            if not ccd_match:
                # Alternative pattern
                ccd_match = re.search(r'window\.__INITIAL_STATE__.*?"ccd":"([a-f0-9]{64})"', html)
            
            if ccd_match:
                self.client_code = ccd_match.group(1)
                logger.info(f"Got client code: {self.client_code[:10]}...")
            else:
                logger.warning("Could not find client code in HTML")
                return False
            
            # Extract XSRF-TOKEN from cookies (optional - note.com API works without it)
            self.xsrf_token = None
            for cookie in self.session.cookies:
                if cookie.name == 'XSRF-TOKEN':
                    self.xsrf_token = cookie.value
                    logger.info(f"Got XSRF token: {self.xsrf_token[:10]}...")
                    break
            
            if not self.xsrf_token:
                logger.info("No XSRF-TOKEN found in cookies (this is normal for current note.com)")
            
            # Success if we have client code (XSRF token is optional)
            return True
            
        except Exception as e:
            logger.error(f"Error getting session tokens: {e}")
            return False
    
    @log_execution_time
    async def collect_article_list(self) -> List[Dict[str, Any]]:
        """Collect article list (key, urlname) from all configured URLs.
        
        Returns:
            List of article metadata (key, urlname, category, etc.)
        """
        all_articles = []
        collection_urls = self.config.get("collection_urls", [])
        
        logger.info(f"Starting article list collection from {len(collection_urls)} sources")
        
        for url_config in collection_urls:
            try:
                articles = await self._collect_list_from_source(url_config)
                all_articles.extend(articles)
                logger.info(f"Collected {len(articles)} article references from {url_config['name']}")
                
                # Delay between sources
                delay = self.collection_settings.get("request_delay_seconds", 1.0)
                await asyncio.sleep(delay)
                
            except Exception as e:
                logger.error(f"Failed to collect from {url_config['name']}: {e}")
                continue
        
        # Remove duplicates by key
        unique_articles = {}
        for article in all_articles:
            unique_articles[article['key']] = article
        
        final_articles = list(unique_articles.values())
        logger.info(f"Collected {len(final_articles)} unique article references total")
        
        return final_articles
    
    @log_execution_time
    async def collect_articles(self) -> List[Article]:
        """Collect articles from all configured URLs (backward compatibility).
        
        Returns:
            List of collected articles
        """
        # First, collect article list
        article_list = await self.collect_article_list()
        
        # Convert article references to Article objects without fetching details
        # (Details can be fetched later using collect_article_with_details if needed)
        articles = []
        for ref in article_list:
            article = Article(
                id=ref['id'],
                title=ref['title'],
                url=ref['url'],
                thumbnail=ref.get('thumbnail'),
                published_at=ref.get('published_at', datetime.now(timezone.utc)),
                author=ref.get('author', 'Unknown'),
                category=ref.get('category', 'article'),
                content_preview='',  # Will be filled when details are fetched
                note_data=ref.get('note_data')
            )
            articles.append(article)
        
        return articles
    
    async def _collect_list_from_source(self, url_config: Dict[str, Any]) -> List[Dict[str, Any]]:
        """Collect article list from a single source (key, urlname only).
        
        Args:
            url_config: URL configuration
            
        Returns:
            List of article references (not full Article objects)
        """
        articles = []
        base_url = url_config["url"]
        category = url_config["category"]
        
        logger.info(f"Collecting article list from {url_config['name']} (category: {category})")
        
        try:
            # Get session tokens if not already obtained
            if not self.client_code:
                if not self._get_session_tokens(base_url):
                    logger.error("Failed to get session tokens")
                    return articles
            
            # Extract label name from URL if it's an interests page
            label_name = None
            if '/interests/' in base_url:
                label_match = re.search(r'/interests/([^/?]+)', base_url)
                if label_match:
                    label_name = label_match.group(1)
                    logger.info(f"Extracted label name: {label_name}")
            
            # Fetch article list using API
            if label_name:
                page_articles = await self._fetch_api_article_list(label_name, category)
            else:
                # Fallback to HTML parsing for non-interest pages
                page_articles = await self._fetch_page_article_list(base_url, category)
            
            if not page_articles:
                logger.info(f"No articles found from {url_config['name']}")
                return articles
            
            # Filter recent articles
            recent_articles = self._filter_recent_article_list(page_articles)
            articles.extend(recent_articles)
            
            logger.info(f"Collected {len(articles)} article references from {url_config['name']}")
            
        except Exception as e:
            logger.error(f"Error collecting from {url_config['name']}: {e}")
        
        return articles
    
    async def _fetch_api_article_list(self, label_name: str, category: str, max_pages: int = 5) -> List[Dict[str, Any]]:
        """Fetch article list using note API (key, urlname only).
        
        Args:
            label_name: Label name (e.g., 'K-POP')
            category: Article category
            max_pages: Maximum number of pages to fetch
            
        Returns:
            List of article references
        """
        articles = []
        
        for page in range(1, max_pages + 1):
            try:
                # Build API URL
                api_url = f"https://note.com/api/v3/mkit_layouts/json?context=top_keyword&page={page}&args[label_name]={quote(label_name)}"
                
                # Update headers with tokens
                headers = {
                    **self.session.headers,
                    "X-Note-Client-Code": self.client_code,
                    "Referer": f"https://note.com/interests/{label_name}",
                    "Sec-Fetch-Dest": "empty",
                    "Sec-Fetch-Mode": "cors",
                    "Sec-Fetch-Site": "same-origin",
                }
                
                # Add XSRF token if available (optional)
                if self.xsrf_token:
                    headers["X-Xsrf-Token"] = self.xsrf_token
                
                response = self.session.get(api_url, headers=headers)
                
                if response.status_code == 429:
                    # Rate limit exceeded, wait longer
                    logger.warning(f"Rate limit exceeded, waiting 30 seconds...")
                    await asyncio.sleep(30)
                    continue
                elif response.status_code != 200:
                    logger.warning(f"API request failed: {response.status_code}")
                    if response.status_code >= 500:
                        # Server error, wait and retry
                        logger.info("Server error, waiting 10 seconds before retry...")
                        await asyncio.sleep(10)
                        continue
                    else:
                        # Client error, stop trying
                        break
                
                data = response.json()
                
                # Check if last page
                is_last = data.get('data', {}).get('isLast', True)
                
                # Extract notes from sections
                sections = data.get('data', {}).get('sections', [])
                for section in sections:
                    notes = section.get('notes', [])
                    for note in notes:
                        article_ref = self._parse_api_note_reference(note, category)
                        if article_ref:
                            articles.append(article_ref)
                
                page_ref_count = 0
                for section in sections:
                    page_ref_count += len(section.get('notes', []))
                
                logger.info(f"Fetched {page_ref_count} article references from page {page}")
                
                if is_last:
                    break
                
                # Rate limiting
                await asyncio.sleep(self.collection_settings.get("request_delay_seconds", 1.0))
                
            except Exception as e:
                logger.error(f"Error fetching API page {page}: {e}")
                break
        
        return articles
    
    def _parse_api_note_reference(self, note: Dict[str, Any], category: str) -> Optional[Dict[str, Any]]:
        """Parse note reference from API response (key, urlname only).
        
        Args:
            note: Note data from API
            category: Article category
            
        Returns:
            Article reference dictionary
        """
        try:
            # Extract basic fields
            note_id = str(note.get('id', ''))
            key = note.get('key', '')
            title = note.get('name', '')
            
            if not note_id or not title:
                return None
            
            # Extract user data
            user_data = note.get('user', {})
            urlname = user_data.get('urlname', '')
            
            if not urlname:
                return None
            
            # Build URL
            url = f"https://note.com/{urlname}/n/{key}"
            
            # Extract publish date
            published_at = datetime.now(timezone.utc)
            publish_at_str = note.get('publish_at')
            if publish_at_str:
                try:
                    publish_at_str = publish_at_str.replace('+09:00', '+0900')
                    published_at = datetime.strptime(publish_at_str, '%Y-%m-%dT%H:%M:%S.%f%z')
                except:
                    try:
                        # Parse as naive datetime and assume UTC
                        naive_dt = datetime.strptime(publish_at_str[:19], '%Y-%m-%dT%H:%M:%S')
                        published_at = naive_dt.replace(tzinfo=timezone.utc)
                    except:
                        pass
            
            return {
                'id': note_id,
                'key': key,
                'urlname': urlname,
                'title': title,
                'url': url,
                'thumbnail': note.get('eyecatch_url'),
                'published_at': published_at,
                'author': user_data.get('nickname', 'Unknown'),
                'category': category,
                'note_data': NoteArticleData(
                    note_type=note.get('type', 'TextNote'),
                    like_count=note.get('like_count', 0),
                    price=note.get('price', 0),
                    can_read=note.get('can_read', True),
                    is_liked=note.get('is_liked', False)
                )
            }
            
        except Exception as e:
            logger.warning(f"Error parsing API note reference: {e}")
            return None
    
    async def _fetch_page_article_list(self, url: str, category: str) -> List[Dict[str, Any]]:
        """Fetch article list from HTML page (fallback method).
        
        Args:
            url: Page URL
            category: Article category
            
        Returns:
            List of article references
        """
        try:
            response = self.session.get(url)
            if response.status_code != 200:
                logger.warning(f"Failed to fetch {url}: {response.status_code}")
                return []
            
            html = response.text
            articles = []
            
            # Extract JSON data from __INITIAL_STATE__
            if 'window.__INITIAL_STATE__' in html:
                parsed_articles = self._parse_note_initial_state(html, category)
                # Convert Article objects to references
                for article in parsed_articles:
                    article_ref = {
                        'id': article.id,
                        'key': article.id,  # Assuming ID is the key
                        'urlname': self._extract_urlname_from_url(article.url),
                        'title': article.title,
                        'url': article.url,
                        'thumbnail': article.thumbnail,
                        'published_at': article.published_at,
                        'author': article.author,
                        'category': category,
                        'note_data': article.note_data
                    }
                    articles.append(article_ref)
            
            return articles
            
        except Exception as e:
            logger.error(f"Error fetching page article list from {url}: {e}")
            return []
    
    def _extract_urlname_from_url(self, url: str) -> str:
        """Extract urlname from note URL.
        
        Args:
            url: Note article URL
            
        Returns:
            User's urlname
        """
        import re
        match = re.search(r'note\.com/([^/]+)/', url)
        return match.group(1) if match else 'unknown'
    
    def _filter_recent_article_list(self, articles: List[Dict[str, Any]]) -> List[Dict[str, Any]]:
        """Filter article list to only include recent ones.
        
        Args:
            articles: List of article references
            
        Returns:
            List of recent article references
        """
        threshold_days = self.collection_settings.get("old_article_threshold_days", 1)
        threshold_date = datetime.now(timezone.utc) - timedelta(days=threshold_days)
        
        filtered_articles = []
        for article in articles:
            published_at = article.get('published_at', datetime.now(timezone.utc))
            # Ensure both dates have timezone info for comparison
            if published_at.tzinfo is None:
                published_at = published_at.replace(tzinfo=timezone.utc)
            if threshold_date.tzinfo is None:
                threshold_date = threshold_date.replace(tzinfo=timezone.utc)
            
            if published_at >= threshold_date:
                filtered_articles.append(article)
        
        return filtered_articles
    
    async def _collect_from_source(self, url_config: Dict[str, Any]) -> List[Article]:
        """Collect articles from a single source.
        
        Args:
            url_config: URL configuration
            
        Returns:
            List of articles from this source
        """
        articles = []
        base_url = url_config["url"]
        category = url_config["category"]
        
        logger.info(f"Collecting from {url_config['name']} (category: {category})")
        
        try:
            # Get session tokens if not already obtained
            if not self.client_code:
                if not self._get_session_tokens(base_url):
                    logger.error("Failed to get session tokens")
                    return articles
            
            # Extract label name from URL if it's an interests page
            label_name = None
            if '/interests/' in base_url:
                label_match = re.search(r'/interests/([^/?]+)', base_url)
                if label_match:
                    label_name = label_match.group(1)
                    logger.info(f"Extracted label name: {label_name}")
            
            # Fetch articles using API
            if label_name:
                page_articles = await self._fetch_api_articles(label_name, category)
            else:
                # Fallback to HTML parsing for non-interest pages
                page_articles = await self._fetch_page_articles(base_url, category)
            
            if not page_articles:
                logger.info(f"No articles found from {url_config['name']}")
                return articles
            
            # Filter recent articles
            recent_articles = self._filter_recent_articles(page_articles)
            articles.extend(recent_articles)
            
            logger.info(f"Collected {len(articles)} articles from {url_config['name']}")
            
        except Exception as e:
            logger.error(f"Error collecting from {url_config['name']}: {e}")
        
        return articles
    
    async def _fetch_api_articles(self, label_name: str, category: str, max_pages: int = 5) -> List[Article]:
        """Fetch articles using note API.
        
        Args:
            label_name: Label name (e.g., 'K-POP')
            category: Article category
            max_pages: Maximum number of pages to fetch
            
        Returns:
            List of articles
        """
        articles = []
        
        for page in range(1, max_pages + 1):
            try:
                # Build API URL
                api_url = f"https://note.com/api/v3/mkit_layouts/json?context=top_keyword&page={page}&args[label_name]={quote(label_name)}"
                
                # Update headers with tokens
                headers = {
                    **self.session.headers,
                    "X-Note-Client-Code": self.client_code,
                    "Referer": f"https://note.com/interests/{label_name}",
                    "Sec-Fetch-Dest": "empty",
                    "Sec-Fetch-Mode": "cors",
                    "Sec-Fetch-Site": "same-origin",
                }
                
                # Add XSRF token if available (optional)
                if self.xsrf_token:
                    headers["X-Xsrf-Token"] = self.xsrf_token
                
                response = self.session.get(api_url, headers=headers)
                
                if response.status_code == 429:
                    # Rate limit exceeded, wait longer
                    logger.warning(f"Rate limit exceeded, waiting 30 seconds...")
                    await asyncio.sleep(30)
                    continue
                elif response.status_code != 200:
                    logger.warning(f"API request failed: {response.status_code}")
                    if response.status_code >= 500:
                        # Server error, wait and retry
                        logger.info("Server error, waiting 10 seconds before retry...")
                        await asyncio.sleep(10)
                        continue
                    else:
                        # Client error, stop trying
                        break
                
                data = response.json()
                
                # Check if last page
                is_last = data.get('data', {}).get('isLast', True)
                
                # Extract notes from sections
                sections = data.get('data', {}).get('sections', [])
                for section in sections:
                    notes = section.get('notes', [])
                    for note in notes:
                        article = self._parse_api_note(note, category)
                        if article:
                            articles.append(article)
                
                page_article_count = 0
                for section in sections:
                    page_article_count += len(section.get('notes', []))
                
                logger.info(f"Fetched {page_article_count} articles from page {page}")
                
                if is_last:
                    break
                
                # Rate limiting
                await asyncio.sleep(self.collection_settings.get("request_delay_seconds", 1.0))
                
            except Exception as e:
                logger.error(f"Error fetching API page {page}: {e}")
                break
        
        return articles
    
    def _parse_api_note(self, note: Dict[str, Any], category: str) -> Optional[Article]:
        """Parse note from API response.
        
        Args:
            note: Note data from API
            category: Article category
            
        Returns:
            Parsed article or None
        """
        try:
            # Extract basic fields
            note_id = str(note.get('id', ''))
            key = note.get('key', '')
            title = note.get('name', '')
            
            if not note_id or not title:
                return None
            
            # Build URL
            user_data = note.get('user', {})
            urlname = user_data.get('urlname', '')
            url = f"https://note.com/{urlname}/n/{key}"
            
            # Extract author
            author = user_data.get('nickname', 'Unknown')
            
            # Extract thumbnail
            thumbnail = note.get('eyecatch_url')
            
            # Extract publish date
            published_at = datetime.now(timezone.utc)  # Default to now
            publish_at_str = note.get('publish_at')
            if publish_at_str:
                try:
                    # Handle timezone offset format
                    publish_at_str = publish_at_str.replace('+09:00', '+0900')
                    published_at = datetime.strptime(publish_at_str, '%Y-%m-%dT%H:%M:%S.%f%z')
                except:
                    try:
                        # Try without microseconds
                        published_at = datetime.strptime(publish_at_str[:19], '%Y-%m-%dT%H:%M:%S')
                    except:
                        logger.warning(f"Could not parse date: {publish_at_str}")
            
            # Fetch article detail to get content preview
            content_preview = ''
            if self.collection_settings.get("fetch_article_details", False):
                try:
                    detail = self._fetch_article_detail(urlname, key)
                    if detail:
                        content_preview = detail.get('content_preview', '')
                    else:
                        logger.debug(f"Could not fetch detail for {urlname}/n/{key}")
                except Exception as e:
                    logger.warning(f"Error fetching detail for {urlname}/n/{key}: {e}")
                    # Continue without content preview
            
            # Extract additional metadata
            note_data = NoteArticleData(
                note_type=note.get('type', 'TextNote'),
                like_count=note.get('like_count', 0),
                price=note.get('price', 0),
                can_read=note.get('can_read', True),
                is_liked=note.get('is_liked', False)
            )
            
            return Article(
                id=note_id,
                title=title,
                url=url,
                thumbnail=thumbnail,
                published_at=published_at,
                author=author,
                category=category,
                content_preview=content_preview,
                note_data=note_data
            )
            
        except Exception as e:
            logger.warning(f"Error parsing API note: {e}")
            return None
    
    async def _fetch_page_articles(self, url: str, category: str) -> List[Article]:
        """Fetch articles from a single page (fallback method).
        
        Args:
            url: Page URL
            category: Article category
            
        Returns:
            List of articles from this page
        """
        max_retries = self.collection_settings.get("max_retries", 3)
        
        for attempt in range(max_retries):
            try:
                logger.debug(f"Fetching {url} (attempt {attempt + 1})")
                
                response = self.session.get(url)
                
                if response.status_code != 200:
                    logger.warning(f"Failed to fetch {url}: {response.status_code}")
                    if attempt == max_retries - 1:
                        return []
                    continue
                
                html = response.text
                
                # Extract JSON data from __INITIAL_STATE__
                if 'window.__INITIAL_STATE__' in html:
                    logger.debug(f"Found __INITIAL_STATE__ in {url}")
                    articles = self._parse_note_initial_state(html, category)
                    if articles:
                        logger.info(f"Extracted {len(articles)} articles from {url}")
                        return articles
                    else:
                        logger.warning(f"No articles parsed from __INITIAL_STATE__ in {url}")
                else:
                    logger.warning(f"No __INITIAL_STATE__ found in {url}")
                
                # Fallback to HTML parsing
                logger.info(f"Falling back to HTML parsing for {url}")
                return await self._parse_html_response(html, category)
                
            except Exception as e:
                logger.error(f"Error fetching {url}: {e}")
                if attempt == max_retries - 1:
                    return []
                
                # Wait before retry
                await asyncio.sleep(2 ** attempt)
        
        return []
    
    def _parse_note_initial_state(self, html: str, category: str) -> List[Article]:
        """Parse note's __INITIAL_STATE__ from HTML.
        
        Args:
            html: HTML content
            category: Article category
            
        Returns:
            List of parsed articles
        """
        articles = []
        
        try:
            # Extract JSON data from __INITIAL_STATE__
            start = html.find('window.__INITIAL_STATE__') + len('window.__INITIAL_STATE__ = ')
            end = html.find('</script>', start)
            json_str = html[start:end].rstrip(';').strip()
            
            data = json.loads(json_str)
            
            # Look for notes in different possible locations
            notes_data = None
            if 'notes' in data:
                notes_data = data['notes']
            elif 'topContents' in data:
                # Handle top page structure
                top_contents = data['topContents']
                if isinstance(top_contents, dict) and 'notes' in top_contents:
                    notes_data = top_contents['notes']
            elif 'searchResults' in data:
                # Handle search results
                search_results = data['searchResults']
                if 'contents' in search_results:
                    notes_data = {item['id']: item for item in search_results['contents']}
            
            if not notes_data:
                logger.warning(f"No notes data found in __INITIAL_STATE__ for category {category}")
                return articles
            
            # Parse notes data (can be dict or list)
            if isinstance(notes_data, dict):
                note_items = list(notes_data.values())
            else:
                note_items = notes_data
            
            for note_item in note_items:
                try:
                    article = self._parse_note_item(note_item, category)
                    if article:
                        articles.append(article)
                except Exception as e:
                    logger.warning(f"Failed to parse note item: {e}")
                    continue
            
            logger.info(f"Parsed {len(articles)} articles from __INITIAL_STATE__ for category {category}")
            
        except json.JSONDecodeError as e:
            logger.error(f"Failed to parse __INITIAL_STATE__ JSON: {e}")
        except Exception as e:
            logger.error(f"Error parsing __INITIAL_STATE__: {e}")
        
        return articles
    
    def _parse_note_item(self, item: Dict[str, Any], category: str) -> Optional[Article]:
        """Parse individual note item from JSON data.
        
        Args:
            item: Note item data
            category: Article category
            
        Returns:
            Parsed article or None
        """
        try:
            # Extract basic fields
            note_id = str(item.get('id', ''))
            title = item.get('name', '')
            if not note_id or not title:
                return None
            
            # Build URL
            url = f"https://note.com/{item.get('user', {}).get('urlname', '')}/n/{note_id}"
            
            # Extract author
            user_data = item.get('user', {})
            author = user_data.get('name', 'Unknown')
            
            # Extract thumbnail
            thumbnail = None
            if 'eyecatch' in item and item['eyecatch']:
                thumbnail = item['eyecatch']
            elif 'picture' in item and item['picture']:
                thumbnail = item['picture']
            
            # Extract publish date
            published_at = datetime.now(timezone.utc)  # Default to now
            if 'publishAt' in item:
                try:
                    published_at = datetime.fromisoformat(item['publishAt'].replace('Z', '+00:00'))
                except:
                    pass
            elif 'publish_at' in item:
                try:
                    published_at = datetime.fromisoformat(item['publish_at'].replace('Z', '+00:00'))
                except:
                    pass
            
            # Extract content preview
            content_preview = ''
            if 'description' in item:
                content_preview = item['description'][:200]
            elif 'body' in item:
                content_preview = item['body'][:200]
            
            return Article(
                id=note_id,
                title=title,
                url=url,
                thumbnail=thumbnail,
                published_at=published_at,
                author=author,
                category=category,
                content_preview=content_preview
            )
            
        except Exception as e:
            logger.warning(f"Error parsing note item: {e}")
            return None
    
    async def _parse_html_response(self, html: str, category: str) -> List[Article]:
        """Parse HTML response (fallback method).
        
        Args:
            html: HTML content
            category: Article category
            
        Returns:
            List of parsed articles
        """
        articles = []
        soup = BeautifulSoup(html, 'html.parser')
        
        # Look for article elements (this is a fallback and may need adjustment)
        article_elements = soup.find_all(['article', 'div'], class_=re.compile(r'note|article|post'))
        
        for element in article_elements:
            try:
                article = await self._parse_html_article_element(element, category)
                if article:
                    articles.append(article)
            except Exception as e:
                logger.warning(f"Failed to parse HTML article element: {e}")
                continue
        
        return articles
    
    async def _parse_html_article_element(self, element, category: str) -> Optional[Article]:
        """Parse individual article element from HTML.
        
        Args:
            element: BeautifulSoup element
            category: Article category
            
        Returns:
            Parsed article or None
        """
        try:
            # Extract title
            title_element = element.find(['h1', 'h2', 'h3', 'a'], class_=re.compile(r'title|heading'))
            if not title_element:
                return None
            title = title_element.get_text(strip=True)
            
            # Extract URL
            link_element = element.find('a', href=True)
            if not link_element:
                return None
            url = link_element['href']
            if not url.startswith('http'):
                url = urljoin('https://note.com', url)
            
            # Extract article ID from URL
            id_match = re.search(r'/n/([a-f0-9]+)', url)
            if not id_match:
                return None
            article_id = id_match.group(1)
            
            # Extract author
            author_element = element.find(['span', 'div'], class_=re.compile(r'author|user|creator'))
            author = author_element.get_text(strip=True) if author_element else "Unknown"
            
            # Extract thumbnail
            img_element = element.find('img', src=True)
            thumbnail = img_element['src'] if img_element else None
            
            # For HTML parsing, we use current time as published_at
            # This is not ideal but works as a fallback
            published_at = datetime.now(timezone.utc)
            
            return Article(
                id=article_id,
                title=title,
                url=url,
                thumbnail=thumbnail,
                published_at=published_at,
                author=author,
                category=category,
            )
            
        except Exception as e:
            logger.warning(f"Error parsing HTML article element: {e}")
            return None
    
    def _should_stop_collection(self, articles: List[Article]) -> bool:
        """Check if collection should stop based on article ages.
        
        Args:
            articles: List of articles to check
            
        Returns:
            True if collection should stop
        """
        if not self.collection_settings.get("stop_after_old_articles", True):
            return False
        
        threshold_days = self.collection_settings.get("old_article_threshold_days", 1)
        threshold_date = datetime.now(timezone.utc) - timedelta(days=threshold_days)
        
        # If any article is older than threshold, stop collection
        for article in articles:
            if article.published_at < threshold_date:
                return True
        
        return False
    
    def _filter_recent_articles(self, articles: List[Article]) -> List[Article]:
        """Filter articles to only include recent ones.
        
        Args:
            articles: List of articles to filter
            
        Returns:
            List of recent articles
        """
        threshold_days = self.collection_settings.get("old_article_threshold_days", 1)
        threshold_date = datetime.now(timezone.utc) - timedelta(days=threshold_days)
        
        return [
            article for article in articles
            if article.published_at >= threshold_date
        ]
    
    def _fetch_article_detail(self, urlname: str, key: str) -> Optional[Dict[str, Any]]:
        """Fetch article detail from note page.
        
        Args:
            urlname: User's URL name
            key: Article key
            
        Returns:
            Article detail dictionary or None
        """
        try:
            article_url = f"https://note.com/{urlname}/n/{key}"
            
            # Add headers to mimic browser behavior
            headers = {
                **self.session.headers,
                "Referer": f"https://note.com/{urlname}",
            }
            
            response = self.session.get(article_url, headers=headers)
            
            if response.status_code != 200:
                logger.warning(f"Failed to fetch article detail: {response.status_code}")
                return None
            
            html = response.text
            
            # Extract article data from __INITIAL_STATE__
            if 'window.__INITIAL_STATE__' in html:
                detail = self._parse_article_detail_from_initial_state(html, key)
                if detail:
                    return detail
            
            # Try NUXT data if __INITIAL_STATE__ is not available
            if 'window.__NUXT__' in html:
                detail = self._parse_article_detail_from_nuxt(html, key)
                if detail:
                    return detail
            
            # Fallback to HTML parsing
            return self._parse_article_detail_from_html(html, article_url)
            
        except Exception as e:
            logger.error(f"Error fetching article detail for {urlname}/n/{key}: {e}")
            return None
    
    def _parse_article_detail_from_initial_state(self, html: str, key: str) -> Optional[Dict[str, Any]]:
        """Parse article detail from __INITIAL_STATE__.
        
        Args:
            html: HTML content
            key: Article key to find
            
        Returns:
            Article detail dictionary or None
        """
        try:
            # Extract JSON data from __INITIAL_STATE__
            start = html.find('window.__INITIAL_STATE__') + len('window.__INITIAL_STATE__ = ')
            end = html.find('</script>', start)
            json_str = html[start:end].rstrip(';').strip()
            
            data = json.loads(json_str)
            
            # Look for the specific note
            note = None
            
            # Try different possible locations
            if 'note' in data:
                note = data['note']
            elif 'notes' in data and key in data['notes']:
                note = data['notes'][key]
            elif 'currentNote' in data:
                note = data['currentNote']
            
            if not note:
                logger.warning(f"Could not find note with key {key} in __INITIAL_STATE__")
                return None
            
            # Extract article details
            detail = {
                'id': str(note.get('id', key)),
                'key': key,
                'title': note.get('name', ''),
                'thumbnail': note.get('eyecatch'),
                'author': note.get('user', {}).get('nickname', 'Unknown'),
                'type': note.get('type', 'TextNote'),
                'comment_count': note.get('commentCount', 0),
                'like_count': note.get('likeCount', 0),
                'price': note.get('price', 0),
                'can_read': note.get('canRead', True),
            }
            
            # Extract publish date
            published_at = datetime.now(timezone.utc)
            publish_at_str = note.get('publishAt') or note.get('publish_at')
            if publish_at_str:
                try:
                    published_at = datetime.fromisoformat(publish_at_str.replace('Z', '+00:00').replace('+09:00', '+0900'))
                except:
                    try:
                        # Parse as naive datetime and assume UTC
                        naive_dt = datetime.strptime(publish_at_str[:19], '%Y-%m-%dT%H:%M:%S')
                        published_at = naive_dt.replace(tzinfo=timezone.utc)
                    except:
                        pass
            
            detail['published_at'] = published_at
            
            # Extract content preview
            content_preview = ''
            if 'body' in note:
                # Remove HTML tags and get first 200 characters
                body_text = BeautifulSoup(note['body'], 'html.parser').get_text()
                content_preview = body_text[:200]
            elif 'description' in note:
                content_preview = note['description'][:200]
            
            detail['content_preview'] = content_preview
            
            return detail
            
        except Exception as e:
            logger.error(f"Error parsing article detail from __INITIAL_STATE__: {e}")
            return None
    
    def _parse_article_detail_from_nuxt(self, html: str, key: str) -> Optional[Dict[str, Any]]:
        """Parse article detail from __NUXT__ data.
        
        Args:
            html: HTML content
            key: Article key to find
            
        Returns:
            Article detail dictionary or None
        """
        try:
            # For now, NUXT parsing is complex, so we'll skip it
            # and rely on HTML parsing which works well
            logger.debug("NUXT parsing not implemented yet, falling back to HTML")
            return None
            
        except Exception as e:
            logger.error(f"Error parsing article detail from __NUXT__: {e}")
            return None
    
    def _parse_article_detail_from_html(self, html: str, url: str) -> Optional[Dict[str, Any]]:
        """Parse article detail from HTML (fallback method).
        
        Args:
            html: HTML content
            url: Article URL
            
        Returns:
            Article detail dictionary or None
        """
        try:
            soup = BeautifulSoup(html, 'html.parser')
            
            # Extract title - prefer og:title over title tag
            title = 'Unknown'
            og_title = soup.find('meta', {'property': 'og:title'})
            if og_title:
                title = og_title.get('content', 'Unknown')
                # Remove "｜作者名" suffix if present
                title = re.sub(r'｜[^｜]+$', '', title)
            else:
                title_element = soup.find('h1') or soup.find('title')
                if title_element:
                    title = title_element.get_text(strip=True)
                    # Remove "｜作者名" suffix if present
                    title = re.sub(r'｜[^｜]+$', '', title)
            
            # Extract author from various sources
            author = 'Unknown'
            
            # Method 1: From og:title suffix
            og_title = soup.find('meta', {'property': 'og:title'})
            if og_title:
                og_title_text = og_title.get('content', '')
                author_match = re.search(r'｜([^｜]+)$', og_title_text)
                if author_match:
                    author = author_match.group(1)
<<<<<<< HEAD
                    # Remove any remaining suffix like "|副業" etc.
                    author = re.sub(r'｜.+$', '', author)
=======
>>>>>>> 32ba28da
            
            # Method 2: From URL path
            urlname = 'unknown'
            if author == 'Unknown':
                url_match = re.search(r'note\.com/([^/]+)/', url)
                if url_match:
                    urlname = url_match.group(1)
                    # Look for author name associated with this urlname in the page
                    # This is a heuristic approach
                    author = urlname  # Fallback to urlname
            
            # Method 3: Look for author in structured data or page content
            if author == 'Unknown' or author == urlname:
                # Look for JSON-LD structured data
                json_ld_scripts = soup.find_all('script', type='application/ld+json')
                for script in json_ld_scripts:
                    try:
                        data = json.loads(script.string)
                        if isinstance(data, dict) and 'author' in data:
                            author_data = data['author']
                            if isinstance(author_data, dict):
                                author = author_data.get('name', author)
                            elif isinstance(author_data, str):
                                author = author_data
                    except:
                        continue
            
            # Method 4: Look for author in meta tags
            if author == 'Unknown' or author == urlname:
                author_meta = soup.find('meta', {'name': 'author'}) or soup.find('meta', {'property': 'article:author'})
                if author_meta:
                    author = author_meta.get('content', author)
            
            # Extract thumbnail
            thumbnail = None
            og_image = soup.find('meta', {'property': 'og:image'})
            if og_image:
                thumbnail = og_image.get('content')
            
            # Extract published date
            published_at = datetime.now(timezone.utc)
            # Look for time elements or meta tags
            time_element = soup.find('time')
            if time_element:
                datetime_attr = time_element.get('datetime')
                if datetime_attr:
                    try:
                        published_at = datetime.fromisoformat(datetime_attr.replace('Z', '+00:00'))
                    except:
                        pass
            
            # Look for publication date in meta tags
            current_time = datetime.now(timezone.utc)
            if abs((published_at - current_time).total_seconds()) < 60:  # If still close to current time
                date_meta = soup.find('meta', {'property': 'article:published_time'})
                if date_meta:
                    try:
                        published_at = datetime.fromisoformat(date_meta.get('content', '').replace('Z', '+00:00'))
                    except:
                        pass
            
<<<<<<< HEAD
            # Extract content (both preview and full text)
            content_preview = ''
            content_full = ''
=======
            # Extract content preview
            content_preview = ''
>>>>>>> 32ba28da
            
            # Look for main content area
            content_selectors = [
                'div.note-common-styles__textnote-body',
                'div[class*="textnote-body"]',
                'div[class*="content"]',
                'div[class*="article-body"]',
                'main',
                'article'
            ]
            
            for selector in content_selectors:
                content_element = soup.select_one(selector)
                if content_element:
<<<<<<< HEAD
                    full_text = content_element.get_text(strip=True)
                    content_preview = full_text[:200]  # Preview for display
                    content_full = full_text  # Full text for AI evaluation
=======
                    content_preview = content_element.get_text(strip=True)[:200]
>>>>>>> 32ba28da
                    break
            
            # Fallback to meta description
            if not content_preview:
                description_meta = soup.find('meta', {'name': 'description'}) or soup.find('meta', {'property': 'og:description'})
                if description_meta:
                    content_preview = description_meta.get('content', '')[:200]
            
            # Extract key from URL
            key_match = re.search(r'/n/([a-f0-9]+)', url)
            key = key_match.group(1) if key_match else 'unknown'
            
            return {
                'id': key,
                'key': key,
                'title': title,
                'thumbnail': thumbnail,
                'author': author,
                'type': 'TextNote',
                'comment_count': 0,
                'like_count': 0,
                'price': 0,
                'can_read': True,
                'published_at': published_at,
                'content_preview': content_preview,
<<<<<<< HEAD
                'content_full': content_full,
=======
>>>>>>> 32ba28da
            }
            
        except Exception as e:
            logger.error(f"Error parsing article detail from HTML: {e}")
            return None

    @log_execution_time
    async def collect_article_with_details(self, urlname: str = None, key: str = None) -> Optional[Article]:
        """Collect a single article with full details.
        
        Args:
            urlname: User's URL name (optional if full URL provided)
            key: Article key (optional if full URL provided)
            
        Returns:
            Article with full details or None
        """
        if not urlname or not key:
            logger.error("Both urlname and key are required")
            return None
        
        try:
            # Get session tokens if not already obtained
            if not self.client_code:
                base_url = f"https://note.com/{urlname}"
                if not self._get_session_tokens(base_url):
                    logger.error("Failed to get session tokens")
                    return None
            
            # Fetch article detail
            detail = self._fetch_article_detail(urlname, key)
            if not detail:
                logger.error(f"Failed to fetch article detail for {urlname}/n/{key}")
                return None
            
            # Build article URL
            url = f"https://note.com/{urlname}/n/{key}"
            
            # Create article object
            article = Article(
                id=str(detail.get('id', key)),  # Use detail ID if available, otherwise key
                title=detail.get('title', 'Unknown'),
                url=url,
                thumbnail=detail.get('thumbnail'),
                published_at=detail.get('published_at', datetime.now(timezone.utc)),
                author=detail.get('author', 'Unknown'),
                category='article',  # Default category
                content_preview=detail.get('content_preview', ''),
<<<<<<< HEAD
                content_full=detail.get('content_full', ''),
=======
>>>>>>> 32ba28da
                note_data=NoteArticleData(
                    note_type=detail.get('type', 'TextNote'),
                    comment_count=detail.get('comment_count', 0)
                )
            )
            
            return article
            
        except Exception as e:
            logger.error(f"Error collecting article with details: {e}")
            return None


# Convenience functions for synchronous usage
def collect_article_list_sync() -> List[Dict[str, Any]]:
    """Collect article list synchronously.
    
    Returns:
        List of article references (key, urlname, etc.)
    """
    async def _collect():
        async with NoteScraper() as scraper:
            return await scraper.collect_article_list()
    
    return asyncio.run(_collect())


def collect_articles_sync() -> List[Article]:
    """Collect articles synchronously.
    
    Returns:
        List of collected articles
    """
    async def _collect():
        async with NoteScraper() as scraper:
            return await scraper.collect_articles()
    
    return asyncio.run(_collect())


def collect_article_detail_sync(urlname: str, key: str) -> Optional[Article]:
    """Collect a single article with details synchronously.
    
    Args:
        urlname: User's URL name
        key: Article key
        
    Returns:
        Article with full details or None
    """
    async def _collect():
        async with NoteScraper() as scraper:
            return await scraper.collect_article_with_details(urlname, key)
    
    return asyncio.run(_collect())<|MERGE_RESOLUTION|>--- conflicted
+++ resolved
@@ -1152,11 +1152,8 @@
                 author_match = re.search(r'｜([^｜]+)$', og_title_text)
                 if author_match:
                     author = author_match.group(1)
-<<<<<<< HEAD
                     # Remove any remaining suffix like "|副業" etc.
                     author = re.sub(r'｜.+$', '', author)
-=======
->>>>>>> 32ba28da
             
             # Method 2: From URL path
             urlname = 'unknown'
@@ -1218,14 +1215,9 @@
                     except:
                         pass
             
-<<<<<<< HEAD
             # Extract content (both preview and full text)
             content_preview = ''
             content_full = ''
-=======
-            # Extract content preview
-            content_preview = ''
->>>>>>> 32ba28da
             
             # Look for main content area
             content_selectors = [
@@ -1240,13 +1232,9 @@
             for selector in content_selectors:
                 content_element = soup.select_one(selector)
                 if content_element:
-<<<<<<< HEAD
                     full_text = content_element.get_text(strip=True)
                     content_preview = full_text[:200]  # Preview for display
                     content_full = full_text  # Full text for AI evaluation
-=======
-                    content_preview = content_element.get_text(strip=True)[:200]
->>>>>>> 32ba28da
                     break
             
             # Fallback to meta description
@@ -1272,10 +1260,7 @@
                 'can_read': True,
                 'published_at': published_at,
                 'content_preview': content_preview,
-<<<<<<< HEAD
                 'content_full': content_full,
-=======
->>>>>>> 32ba28da
             }
             
         except Exception as e:
@@ -1324,10 +1309,6 @@
                 author=detail.get('author', 'Unknown'),
                 category='article',  # Default category
                 content_preview=detail.get('content_preview', ''),
-<<<<<<< HEAD
-                content_full=detail.get('content_full', ''),
-=======
->>>>>>> 32ba28da
                 note_data=NoteArticleData(
                     note_type=detail.get('type', 'TextNote'),
                     comment_count=detail.get('comment_count', 0)
